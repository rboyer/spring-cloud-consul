<?xml version="1.0" encoding="UTF-8"?>
<project xmlns="http://maven.apache.org/POM/4.0.0" xmlns:xsi="http://www.w3.org/2001/XMLSchema-instance"
         xsi:schemaLocation="http://maven.apache.org/POM/4.0.0 http://maven.apache.org/xsd/maven-4.0.0.xsd">
    <modelVersion>4.0.0</modelVersion>

    <groupId>org.springframework.cloud</groupId>
    <artifactId>spring-cloud-consul</artifactId>
    <version>1.0.0.BUILD-SNAPSHOT</version>
    <packaging>pom</packaging>
    <name>Spring Cloud Consul</name>
    <description>Spring Cloud Consul</description>

    <parent>
        <groupId>org.springframework.cloud</groupId>
        <artifactId>spring-cloud-build</artifactId>
        <version>1.0.0.BUILD-SNAPSHOT</version>
        <relativePath/>
        <!-- lookup parent from repository -->
    </parent>

	<scm>
		<url>https://github.com/spring-cloud/spring-cloud-consul</url>
		<connection>scm:git:git://github.com/spring-cloud/spring-cloud-consul.git</connection>
		<developerConnection>scm:git:ssh://git@github.com/spring-cloud/spring-cloud-consul.git</developerConnection>
		<tag>HEAD</tag>
	</scm>

    <repositories>
        <repository>
            <id>ecwid</id>
            <url>http://nexus.ecwid.com/content/groups/public</url>
        </repository>
    </repositories>

    <modules>
        <module>spring-cloud-consul-core</module>
        <module>spring-cloud-consul-config</module>
        <module>spring-cloud-consul-discovery</module>
        <module>spring-cloud-consul-bus</module>
        <module>spring-cloud-consul-sample</module>
        <module>spring-cloud-consul-tests</module>
<<<<<<< HEAD
		<module>docs</module>
=======
        <module>spring-cloud-consul-utils</module>
>>>>>>> c7301f55
    </modules>

    <build>
        <plugins>
            <plugin>
                <groupId>org.apache.maven.plugins</groupId>
                <artifactId>maven-compiler-plugin</artifactId>
                <version>3.1</version>
                <configuration>
                    <source>1.7</source>
                    <target>1.7</target>
                </configuration>
            </plugin>
        </plugins>
    </build>

    <dependencyManagement>
        <dependencies>
            <dependency>
                <groupId>org.springframework.cloud</groupId>
                <artifactId>spring-cloud-commons</artifactId>
                <version>1.0.0.BUILD-SNAPSHOT</version>
            </dependency>
            <dependency>
              <groupId>org.springframework.cloud</groupId>
              <artifactId>spring-cloud-consul-core</artifactId>
              <version>1.0.0.BUILD-SNAPSHOT</version>
            </dependency>
            <dependency>
                <groupId>org.springframework.cloud</groupId>
                <artifactId>spring-cloud-consul-bus</artifactId>
                <version>1.0.0.BUILD-SNAPSHOT</version>
            </dependency>
            <dependency>
                <groupId>org.springframework.cloud</groupId>
                <artifactId>spring-cloud-consul-config</artifactId>
                <version>1.0.0.BUILD-SNAPSHOT</version>
            </dependency>
            <dependency>
                <groupId>org.springframework.cloud</groupId>
                <artifactId>spring-cloud-consul-discovery</artifactId>
                <version>1.0.0.BUILD-SNAPSHOT</version>
            </dependency>
            <dependency>
                <groupId>org.springframework.cloud</groupId>
                <artifactId>spring-cloud-bus</artifactId>
                <version>1.0.0.BUILD-SNAPSHOT</version>
                <exclusions>
                    <exclusion>
                        <groupId>org.springframework.boot</groupId>
                        <artifactId>spring-boot-starter-amqp</artifactId>
                    </exclusion>
                    <exclusion>
                        <groupId>org.springframework.integration</groupId>
                        <artifactId>spring-integration-amqp</artifactId>
                    </exclusion>
                    <exclusion>
                        <groupId>org.springframework.cloud</groupId>
                        <artifactId>spring-cloud-spring-service-connector</artifactId>
                    </exclusion>
                    <exclusion>
                        <groupId>org.springframework.cloud</groupId>
                        <artifactId>spring-cloud-localconfig-connector</artifactId>
                    </exclusion>
                    <exclusion>
                        <groupId>org.springframework.cloud</groupId>
                        <artifactId>spring-cloud-cloudfoundry-connector</artifactId>
                    </exclusion>
                </exclusions>
            </dependency>
            <dependency>
                <groupId>org.springframework.cloud</groupId>
                <artifactId>spring-cloud-config-client</artifactId>
                <version>1.0.0.BUILD-SNAPSHOT</version>
            </dependency>
            <dependency>
                <groupId>com.ecwid.consul</groupId>
                <artifactId>consul-api</artifactId>
                <version>1.0.8</version>
                <exclusions>
                    <exclusion>
                        <groupId>javax.servlet</groupId>
                        <artifactId>servlet-api</artifactId>
                    </exclusion>
                </exclusions>
            </dependency>
            <dependency>
                <groupId>com.google.code.gson</groupId>
                <artifactId>gson</artifactId>
                <version>2.3.1</version>
            </dependency>
            <!-- force httpclient version -->
            <dependency>
                <groupId>org.apache.httpcomponents</groupId>
                <artifactId>httpclient</artifactId>
                <version>4.2.5</version>
            </dependency>
            <dependency>
                <groupId>org.springframework.cloud</groupId>
                <artifactId>spring-cloud-starter-zuul</artifactId>
                <version>1.0.0.BUILD-SNAPSHOT</version>
            </dependency>
            <dependency>
                <groupId>org.springframework.cloud</groupId>
                <artifactId>spring-cloud-netflix-sidecar</artifactId>
                <version>1.0.0.BUILD-SNAPSHOT</version>
                <exclusions>
                    <exclusion>
                        <groupId>com.netflix.eureka</groupId>
                        <artifactId>eureka-client</artifactId>
                    </exclusion>
                    <exclusion>
                        <groupId>com.netflix.ribbon</groupId>
                        <artifactId>ribbon-eureka</artifactId>
                    </exclusion>
                </exclusions>
            </dependency>
            <dependency>
                <groupId>org.springframework.cloud</groupId>
                <artifactId>spring-cloud-netflix-core</artifactId>
                <version>1.0.0.BUILD-SNAPSHOT</version>
            </dependency>
            <dependency>
                <groupId>com.netflix.ribbon</groupId>
                <artifactId>ribbon</artifactId>
                <version>${ribbon.version}</version>
            </dependency>
            <dependency>
                <groupId>com.netflix.ribbon</groupId>
                <artifactId>ribbon-core</artifactId>
                <version>${ribbon.version}</version>
            </dependency>
            <dependency>
                <groupId>com.netflix.ribbon</groupId>
                <artifactId>ribbon-httpclient</artifactId>
                <version>${ribbon.version}</version>
            </dependency>
            <dependency>
                <groupId>joda-time</groupId>
                <artifactId>joda-time</artifactId>
                <version>2.7</version>
            </dependency>
            <dependency>
                <groupId>org.projectlombok</groupId>
                <artifactId>lombok</artifactId>
                <version>1.12.6</version>
                <scope>provided</scope>
            </dependency>
        </dependencies>
    </dependencyManagement>

    <properties>
        <feign.version>7.1.0</feign.version>
        <ribbon.version>2.0-RC13</ribbon.version>
    </properties>

</project><|MERGE_RESOLUTION|>--- conflicted
+++ resolved
@@ -39,11 +39,8 @@
         <module>spring-cloud-consul-bus</module>
         <module>spring-cloud-consul-sample</module>
         <module>spring-cloud-consul-tests</module>
-<<<<<<< HEAD
+        <module>spring-cloud-consul-utils</module>
 		<module>docs</module>
-=======
-        <module>spring-cloud-consul-utils</module>
->>>>>>> c7301f55
     </modules>
 
     <build>
