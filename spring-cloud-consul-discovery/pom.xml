--- conflicted
+++ resolved
@@ -47,18 +47,15 @@
 			<artifactId>spring-boot-starter-test</artifactId>
 			<scope>test</scope>
 		</dependency>
-<<<<<<< HEAD
+        <dependency>
+            <groupId>joda-time</groupId>
+            <artifactId>joda-time</artifactId>
+        </dependency>
+    </dependencies>
 		<dependency>
 			<groupId>org.springframework.boot</groupId>
 			<artifactId>spring-boot-starter-web</artifactId>
 		</dependency>
 	</dependencies>
-=======
-        <dependency>
-            <groupId>joda-time</groupId>
-            <artifactId>joda-time</artifactId>
-        </dependency>
-    </dependencies>
->>>>>>> c7301f55
 
 </project>