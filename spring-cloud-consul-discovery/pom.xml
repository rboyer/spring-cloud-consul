<?xml version="1.0" encoding="UTF-8"?>
<project xmlns="http://maven.apache.org/POM/4.0.0" xmlns:xsi="http://www.w3.org/2001/XMLSchema-instance"
	xsi:schemaLocation="http://maven.apache.org/POM/4.0.0 http://maven.apache.org/xsd/maven-4.0.0.xsd">
	<modelVersion>4.0.0</modelVersion>

	<artifactId>spring-cloud-consul-discovery</artifactId>
	<packaging>jar</packaging>
	<name>Spring Cloud Consul Discovery</name>
	<description>Spring Cloud Consul Discovery</description>

	<parent>
		<groupId>org.springframework.cloud</groupId>
		<artifactId>spring-cloud-consul</artifactId>
		<version>1.0.0.BUILD-SNAPSHOT</version>
		<relativePath>..</relativePath>
	</parent>

	<dependencies>
		<dependency>
			<groupId>org.springframework.cloud</groupId>
			<artifactId>spring-cloud-consul-core</artifactId>
        </dependency>
		<dependency>
			<groupId>org.springframework.cloud</groupId>
			<artifactId>spring-cloud-netflix-core</artifactId>
		</dependency>
        <dependency>
            <groupId>com.netflix.ribbon</groupId>
            <artifactId>ribbon</artifactId>
        </dependency>
        <dependency>
            <groupId>com.netflix.ribbon</groupId>
            <artifactId>ribbon-core</artifactId>
        </dependency>
		<dependency>
			<groupId>com.netflix.ribbon</groupId>
			<artifactId>ribbon-httpclient</artifactId>
		</dependency>
		<dependency>
			<groupId>org.projectlombok</groupId>
			<artifactId>lombok</artifactId>
			<!-- Only needed at compile time -->
			<scope>provided</scope>
		</dependency>
		<dependency>
			<groupId>org.springframework.boot</groupId>
			<artifactId>spring-boot-starter-test</artifactId>
			<scope>test</scope>
		</dependency>
<<<<<<< HEAD
		<dependency>
			<groupId>org.springframework.boot</groupId>
			<artifactId>spring-boot-starter-web</artifactId>
		</dependency>
        <dependency>
            <groupId>com.google.guava</groupId>
            <artifactId>guava</artifactId>
        </dependency>
=======
>>>>>>> 7b71befa
	</dependencies>

</project><|MERGE_RESOLUTION|>--- conflicted
+++ resolved
@@ -47,17 +47,6 @@
 			<artifactId>spring-boot-starter-test</artifactId>
 			<scope>test</scope>
 		</dependency>
-<<<<<<< HEAD
-		<dependency>
-			<groupId>org.springframework.boot</groupId>
-			<artifactId>spring-boot-starter-web</artifactId>
-		</dependency>
-        <dependency>
-            <groupId>com.google.guava</groupId>
-            <artifactId>guava</artifactId>
-        </dependency>
-=======
->>>>>>> 7b71befa
 	</dependencies>
 
 </project>