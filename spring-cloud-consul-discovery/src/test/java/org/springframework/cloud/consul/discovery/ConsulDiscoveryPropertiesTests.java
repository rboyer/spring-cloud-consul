--- conflicted
+++ resolved
@@ -15,7 +15,6 @@
 
 public class ConsulDiscoveryPropertiesTests {
 
-<<<<<<< HEAD
 	private static final String DEFAULT_TAG = "defaultTag";
 	private static final String MAP_TAG = "mapTag";
 	private static final String MAP_DC = "mapDc";
@@ -59,56 +58,11 @@
 	public void testGetDcReturnsMapValueWhenInMap() {
 		assertEquals(MAP_DC, properties.getDatacenters().get(SERVICE_NAME_IN_MAP));
 	}
-=======
-    private static final String DEFAULT_TAG = "defaultTag";
-    private static final String MAP_TAG = "mapTag";
-    private static final String MAP_DC = "mapDc";
-    private static final String SERVICE_NAME_IN_MAP = "serviceNameInMap";
-    private static final String SERVICE_NAME_NOT_IN_MAP = "serviceNameNotInMap";
-    private ConsulDiscoveryProperties properties;
-    private Map<String, String> serverListQueryTags = Collections.singletonMap(SERVICE_NAME_IN_MAP, MAP_TAG);
-    private Map<String, String> datacenters = Collections.singletonMap(SERVICE_NAME_IN_MAP, MAP_DC);
 
-    @Before
-    public void setUp() {
-        properties = new ConsulDiscoveryProperties(new InetUtils(new InetUtilsProperties()));
-        properties.setDefaultQueryTag(DEFAULT_TAG);
-        properties.setServerListQueryTags(serverListQueryTags);
-        properties.setDatacenters(datacenters);
-    }
-
-    @Test
-    public void testReturnsNullWhenNoDefaultAndNotInMap() {
-        properties.setDefaultQueryTag(null);
-
-        assertNull(properties.getQueryTagForService(SERVICE_NAME_NOT_IN_MAP));
-    }
-
-    @Test
-    public void testGetTagReturnsDefaultWhenNotInMap() {
-        assertEquals(DEFAULT_TAG, properties.getQueryTagForService(SERVICE_NAME_NOT_IN_MAP));
-    }
-
-    @Test
-    public void testGetTagReturnsMapValueWhenInMap() {
-        assertEquals(MAP_TAG, properties.getQueryTagForService(SERVICE_NAME_IN_MAP));
-    }
-
-    @Test
-    public void testGetDcReturnsNullWhenNotInMap() {
-        assertNull(properties.getDatacenters().get(SERVICE_NAME_NOT_IN_MAP));
-    }
-
-    @Test
-    public void testGetDcReturnsMapValueWhenInMap() {
-        assertEquals(MAP_DC, properties.getDatacenters().get(SERVICE_NAME_IN_MAP));
-    }
-
-    @Test
-    public void testAddManagementTag() {
-        properties.getManagementTags().add("newTag");
-        assertThat(properties.getManagementTags())
-                .containsOnly(ConsulDiscoveryProperties.MANAGEMENT, "newTag");
-    }
->>>>>>> e1583572
+	@Test
+	public void testAddManagementTag() {
+		properties.getManagementTags().add("newTag");
+		assertThat(properties.getManagementTags())
+				.containsOnly(ConsulDiscoveryProperties.MANAGEMENT, "newTag");
+	}
 }