/*
 * Copyright 2013-2016 the original author or authors.
 *
 * Licensed under the Apache License, Version 2.0 (the "License");
 * you may not use this file except in compliance with the License.
 * You may obtain a copy of the License at
 *
 *      http://www.apache.org/licenses/LICENSE-2.0
 *
 * Unless required by applicable law or agreed to in writing, software
 * distributed under the License is distributed on an "AS IS" BASIS,
 * WITHOUT WARRANTIES OR CONDITIONS OF ANY KIND, either express or implied.
 * See the License for the specific language governing permissions and
 * limitations under the License.
 */

package org.springframework.cloud.consul.serviceregistry;

import org.apache.commons.logging.Log;
import org.apache.commons.logging.LogFactory;
import org.springframework.boot.web.context.WebServerInitializedEvent;
import org.springframework.cloud.client.serviceregistry.AbstractAutoServiceRegistration;
import org.springframework.cloud.client.serviceregistry.AutoServiceRegistrationProperties;
import org.springframework.cloud.consul.discovery.ConsulDiscoveryProperties;
import org.springframework.retry.annotation.Retryable;
import org.springframework.util.Assert;
import org.springframework.util.StringUtils;

/**
 * @author Spencer Gibb
 */
public class ConsulAutoServiceRegistration extends AbstractAutoServiceRegistration<ConsulRegistration> {

	private static Log log = LogFactory.getLog(ConsulAutoServiceRegistration.class);

	private ConsulDiscoveryProperties properties;
	private ConsulAutoRegistration registration;

	public ConsulAutoServiceRegistration(ConsulServiceRegistry serviceRegistry,
			AutoServiceRegistrationProperties autoServiceRegistrationProperties,
			ConsulDiscoveryProperties properties, ConsulAutoRegistration registration) {
		super(serviceRegistry, autoServiceRegistrationProperties);
		this.properties = properties;
		this.registration = registration;
	}

<<<<<<< HEAD
=======
	@Deprecated
	public void setPort(int port) {
		getPort().set(port);
	}

	void setPortIfNeeded(int port) {
		getPort().compareAndSet(0, port);
	}

>>>>>>> 365a1540
	@Override
	protected ConsulAutoRegistration getRegistration() {
		if (this.registration.getService().getPort() == null && this.getPort().get() > 0) {
			this.registration.initializePort(this.getPort().get());
		}
		Assert.notNull(this.registration.getService().getPort(), "service.port has not been set");
		return this.registration;
	}

	@Override
	protected ConsulAutoRegistration getManagementRegistration() {
		return this.registration.managementRegistration();
	}

	@Override
	@Retryable(interceptor = "consulRetryInterceptor")
	public void start() {
		super.start();
	}

	@Override
	protected void register() {
		if (!this.properties.isRegister()) {
			log.debug("Registration disabled.");
			return;
		}

		super.register();
	}

	@Override
	protected void registerManagement() {
		if (!this.properties.isRegister()) {
			return;
		}
		super.registerManagement();

	}

	@Override
	protected Object getConfiguration() {
		return properties;
	}

	@Override
	protected void deregister() {
		if (!this.properties.isRegister() || !this.properties.isDeregister()) {
			return;
		}
		super.deregister();
	}

	@Override
	protected void deregisterManagement() {
		if (!this.properties.isRegister() || !this.properties.isDeregister()) {
			return;
		}
		super.deregisterManagement();
	}

	@Override
	protected boolean isEnabled() {
		return this.properties.getLifecycle().isEnabled();
	}

	@Override
	@SuppressWarnings("deprecation")
	protected String getAppName() {
		String appName = properties.getServiceName();
		return StringUtils.isEmpty(appName) ? super.getAppName() : appName;
	}

	@Override
	public void bind(WebServerInitializedEvent event) {
		// do nothing so we can listen for this event in a different class
		// this ensures start() can be retried if spring-retry is available
	}
}<|MERGE_RESOLUTION|>--- conflicted
+++ resolved
@@ -44,18 +44,10 @@
 		this.registration = registration;
 	}
 
-<<<<<<< HEAD
-=======
-	@Deprecated
-	public void setPort(int port) {
-		getPort().set(port);
-	}
-
 	void setPortIfNeeded(int port) {
 		getPort().compareAndSet(0, port);
 	}
 
->>>>>>> 365a1540
 	@Override
 	protected ConsulAutoRegistration getRegistration() {
 		if (this.registration.getService().getPort() == null && this.getPort().get() > 0) {
