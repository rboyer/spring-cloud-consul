/*
 * Copyright 2013-2015 the original author or authors.
 *
 * Licensed under the Apache License, Version 2.0 (the "License");
 * you may not use this file except in compliance with the License.
 * You may obtain a copy of the License at
 *
 *      http://www.apache.org/licenses/LICENSE-2.0
 *
 * Unless required by applicable law or agreed to in writing, software
 * distributed under the License is distributed on an "AS IS" BASIS,
 * WITHOUT WARRANTIES OR CONDITIONS OF ANY KIND, either express or implied.
 * See the License for the specific language governing permissions and
 * limitations under the License.
 */

package org.springframework.cloud.consul.discovery;

import java.util.ArrayList;
import java.util.List;
import java.util.Map;

import org.springframework.cloud.client.DefaultServiceInstance;
import org.springframework.cloud.client.ServiceInstance;
import org.springframework.cloud.client.discovery.DiscoveryClient;
import org.springframework.util.StringUtils;

import com.ecwid.consul.v1.ConsulClient;
import com.ecwid.consul.v1.QueryParams;
import com.ecwid.consul.v1.Response;
import com.ecwid.consul.v1.health.model.HealthService;

import static org.springframework.cloud.consul.discovery.ConsulServerUtils.findHost;
import static org.springframework.cloud.consul.discovery.ConsulServerUtils.getMetadata;

import lombok.extern.apachecommons.CommonsLog;

/**
 * @author Spencer Gibb
 * @author Joe Athman
 */
@CommonsLog
public class ConsulDiscoveryClient implements DiscoveryClient {

<<<<<<< HEAD
	@Deprecated
	interface LocalResolver {
=======
	public interface LocalResolver {
>>>>>>> 7e3a775f
		String getInstanceId();
		Integer getPort();
	}

	private final ConsulClient client;
	private final ConsulDiscoveryProperties properties;

	public ConsulDiscoveryClient(ConsulClient client, ConsulDiscoveryProperties properties) {
		this.client = client;
		this.properties = properties;
	}

	@Deprecated
	public ConsulDiscoveryClient(ConsulClient client, ConsulDiscoveryProperties properties,
				LocalResolver localResolver) {
		this(client, properties);
	}

	@Override
	public String description() {
		return "Spring Cloud Consul Discovery Client";
	}

	@Override
	public List<ServiceInstance> getInstances(final String serviceId) {
		return getInstances(serviceId, QueryParams.DEFAULT);
	}

	public List<ServiceInstance> getInstances(final String serviceId,
			final QueryParams queryParams) {
		List<ServiceInstance> instances = new ArrayList<>();

		addInstancesToList(instances, serviceId, queryParams);

		return instances;
	}

	private void addInstancesToList(List<ServiceInstance> instances, String serviceId,
			QueryParams queryParams) {

		String aclToken = properties.getAclToken();
		Response<List<HealthService>> services;
		if (StringUtils.hasText(aclToken)) {
			services = client.getHealthServices(serviceId,
					this.properties.getDefaultQueryTag(),
					this.properties.isQueryPassing(), queryParams, aclToken);
		}
		else {
			services = client.getHealthServices(serviceId,
					this.properties.getDefaultQueryTag(),
					this.properties.isQueryPassing(), queryParams);
		}
		for (HealthService service : services.getValue()) {
			String host = findHost(service);
			instances.add(new DefaultServiceInstance(serviceId, host, service
					.getService().getPort(), false, getMetadata(service)));
		}
	}

	public List<ServiceInstance> getAllInstances() {
		List<ServiceInstance> instances = new ArrayList<>();

		Response<Map<String, List<String>>> services = client
				.getCatalogServices(QueryParams.DEFAULT);
		for (String serviceId : services.getValue().keySet()) {
			addInstancesToList(instances, serviceId, QueryParams.DEFAULT);
		}
		return instances;
	}

	@Override
	public List<String> getServices() {
		String aclToken = properties.getAclToken();

		if (StringUtils.hasText(aclToken)) {
			return new ArrayList<>(client.getCatalogServices(QueryParams.DEFAULT, aclToken).getValue()
					.keySet());
		} else {
			return new ArrayList<>(client.getCatalogServices(QueryParams.DEFAULT).getValue()
					.keySet());
		}
	}
}<|MERGE_RESOLUTION|>--- conflicted
+++ resolved
@@ -42,12 +42,8 @@
 @CommonsLog
 public class ConsulDiscoveryClient implements DiscoveryClient {
 
-<<<<<<< HEAD
 	@Deprecated
-	interface LocalResolver {
-=======
 	public interface LocalResolver {
->>>>>>> 7e3a775f
 		String getInstanceId();
 		Integer getPort();
 	}
