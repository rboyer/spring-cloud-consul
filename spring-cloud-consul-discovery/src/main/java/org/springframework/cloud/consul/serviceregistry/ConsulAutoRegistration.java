/*
 * Copyright 2013-2017 the original author or authors.
 *
 * Licensed under the Apache License, Version 2.0 (the "License");
 * you may not use this file except in compliance with the License.
 * You may obtain a copy of the License at
 *
 *      http://www.apache.org/licenses/LICENSE-2.0
 *
 * Unless required by applicable law or agreed to in writing, software
 * distributed under the License is distributed on an "AS IS" BASIS,
 * WITHOUT WARRANTIES OR CONDITIONS OF ANY KIND, either express or implied.
 * See the License for the specific language governing permissions and
 * limitations under the License.
 */

package org.springframework.cloud.consul.serviceregistry;

import java.util.LinkedList;
import java.util.List;

<<<<<<< HEAD
import javax.servlet.ServletContext;

=======
import org.springframework.boot.bind.RelaxedPropertyResolver;
>>>>>>> 364e63e2
import org.springframework.cloud.client.discovery.ManagementServerPortUtils;
import org.springframework.cloud.client.serviceregistry.ServiceRegistry;
import org.springframework.cloud.consul.discovery.ConsulDiscoveryProperties;
import org.springframework.cloud.consul.discovery.HeartbeatProperties;
import org.springframework.context.ApplicationContext;
import org.springframework.core.env.Environment;
import org.springframework.util.Assert;
import org.springframework.util.StringUtils;

import com.ecwid.consul.v1.agent.model.NewService;

/**
 * @author Spencer Gibb
 */
public class ConsulAutoRegistration extends ConsulRegistration {

	public static final char SEPARATOR = '-';

	private final ApplicationContext context;
	private final HeartbeatProperties heartbeatProperties;

	public ConsulAutoRegistration(NewService service, ConsulDiscoveryProperties properties, ApplicationContext context, HeartbeatProperties heartbeatProperties) {
		super(service, properties);
		this.context = context;
		this.heartbeatProperties = heartbeatProperties;
	}

	public void initializePort(int knownPort) {
		if (getService().getPort() == null) {
			// not set by properties
			getService().setPort(knownPort);
		}
		// we might not have a port until now, so this is the earliest we
		// can create a check

		setCheck(getService(), getProperties(), this.context, this.heartbeatProperties);
	}

	public ConsulAutoRegistration managementRegistration() {
		return managementRegistration(getProperties(), this.context, this.heartbeatProperties);
	}

	public static ConsulAutoRegistration registration(ConsulDiscoveryProperties properties, ApplicationContext context,
<<<<<<< HEAD
													  ServletContext servletContext, HeartbeatProperties heartbeatProperties) {
=======
			List<ConsulRegistrationCustomizer> registrationCustomizers,
			HeartbeatProperties heartbeatProperties) {
		RelaxedPropertyResolver propertyResolver = new RelaxedPropertyResolver(context.getEnvironment());
>>>>>>> 364e63e2

		NewService service = new NewService();
		String appName = getAppName(properties, context.getEnvironment());
		service.setId(getInstanceId(properties, context));
		if(!properties.isPreferAgentAddress()) {
			service.setAddress(properties.getHostname());
		}
		service.setName(normalizeForDns(appName));
		service.setTags(createTags(properties));

		if (properties.getPort() != null) {
			service.setPort(properties.getPort());
			// we know the port and can set the check
			setCheck(service, properties, context, heartbeatProperties);
		}

		ConsulAutoRegistration registration = new ConsulAutoRegistration(service, properties, context, heartbeatProperties);
		customize(registrationCustomizers, registration);
		return registration;
	}

	public static void customize(List<ConsulRegistrationCustomizer> registrationCustomizers, ConsulAutoRegistration registration) {
		if (registrationCustomizers != null) {
			for (ConsulRegistrationCustomizer customizer : registrationCustomizers) {
				customizer.customize(registration);
			}
		}
	}

	@Deprecated //TODO: do I need this here, or should I just copy what I need back into lifecycle?
	public static ConsulAutoRegistration lifecycleRegistration(Integer port, String instanceId, ConsulDiscoveryProperties properties, ApplicationContext context,
<<<<<<< HEAD
															   ServletContext servletContext, HeartbeatProperties heartbeatProperties) {
=======
			List<ConsulRegistrationCustomizer> registrationCustomizers,
			HeartbeatProperties heartbeatProperties) {
		RelaxedPropertyResolver propertyResolver = new RelaxedPropertyResolver(context.getEnvironment());

>>>>>>> 364e63e2
		NewService service = new NewService();
		String appName = getAppName(properties, context.getEnvironment());
		service.setId(instanceId);
		if(!properties.isPreferAgentAddress()) {
			service.setAddress(properties.getHostname());
		}
		service.setName(normalizeForDns(appName));
		service.setTags(createTags(properties));

		// If an alternate external port is specified, register using it instead
		if (properties.getPort() != null) {
			service.setPort(properties.getPort());
		} else {
			service.setPort(port);
		}

		Assert.notNull(service.getPort(), "service.port may not be null");

		setCheck(service, properties, context, heartbeatProperties);

		ConsulAutoRegistration registration = new ConsulAutoRegistration(service, properties, context, heartbeatProperties);
		customize(registrationCustomizers, registration);
		return registration;
	}

	public static void setCheck(NewService service, ConsulDiscoveryProperties properties, ApplicationContext context, HeartbeatProperties heartbeatProperties) {
		if (properties.isRegisterHealthCheck() && service.getCheck() == null) {
			Integer checkPort;
			if (shouldRegisterManagement(properties, context)) {
				checkPort = getManagementPort(properties, context);
			} else {
				checkPort = service.getPort();
			}
			Assert.notNull(checkPort, "checkPort may not be null");
			service.setCheck(createCheck(checkPort, heartbeatProperties, properties));
		}
	}

	public static ConsulAutoRegistration managementRegistration(ConsulDiscoveryProperties properties, ApplicationContext context,
																HeartbeatProperties heartbeatProperties) {
		NewService management = new NewService();
		management.setId(getManagementServiceId(properties, context));
		management.setAddress(properties.getHostname());
		management.setName(getManagementServiceName(properties, context.getEnvironment()));
		management.setPort(getManagementPort(properties, context));
		management.setTags(properties.getManagementTags());
		if (properties.isRegisterHealthCheck()) {
			management.setCheck(createCheck(getManagementPort(properties, context), heartbeatProperties, properties));
		}
		return new ConsulAutoRegistration(management, properties, context, heartbeatProperties);
	}

	public static String getInstanceId(ConsulDiscoveryProperties properties, ApplicationContext context) {
		if (!StringUtils.hasText(properties.getInstanceId())) {
			return normalizeForDns(context.getId());
		} else {
			return normalizeForDns(properties.getInstanceId());
		}
	}

	public static String normalizeForDns(String s) {
		if (s == null || !Character.isLetter(s.charAt(0))
				|| !Character.isLetterOrDigit(s.charAt(s.length()-1))) {
			throw new IllegalArgumentException("Consul service ids must not be empty, must start with a letter, end with a letter or digit, and have as interior characters only letters, digits, and hyphen");
		}

		StringBuilder normalized = new StringBuilder();
		Character prev = null;
		for (char curr : s.toCharArray()) {
			Character toAppend = null;
			if (Character.isLetterOrDigit(curr)) {
				toAppend = curr;
			} else if (prev == null || !(prev == SEPARATOR)) {
				toAppend = SEPARATOR;
			}
			if (toAppend != null) {
				normalized.append(toAppend);
				prev = toAppend;
			}
		}

		return normalized.toString();
	}

	public static List<String> createTags(ConsulDiscoveryProperties properties) {
		List<String> tags = new LinkedList<>(properties.getTags());

		if (!StringUtils.isEmpty(properties.getInstanceZone())) {
			tags.add(properties.getDefaultZoneMetadataName() + "=" + properties.getInstanceZone());
		}
		if (!StringUtils.isEmpty(properties.getInstanceGroup())) {
			tags.add("group=" + properties.getInstanceGroup());
		}

		return tags;
	}

	public static NewService.Check createCheck(Integer port, HeartbeatProperties ttlConfig,
										 ConsulDiscoveryProperties properties) {
		NewService.Check check = new NewService.Check();
		if (ttlConfig.isEnabled()) {
			check.setTtl(ttlConfig.getTtl());
			return check;
		}

		Assert.notNull(port, "createCheck port must not be null");
		Assert.isTrue(port > 0, "createCheck port must be greater than 0");

		if (properties.getHealthCheckUrl() != null) {
			check.setHttp(properties.getHealthCheckUrl());
		} else {
			check.setHttp(String.format("%s://%s:%s%s", properties.getScheme(),
					properties.getHostname(), port,
					properties.getHealthCheckPath()));
		}
		check.setInterval(properties.getHealthCheckInterval());
		check.setTimeout(properties.getHealthCheckTimeout());
		if (StringUtils.hasText(properties.getHealthCheckCriticalTimeout())) {
			check.setDeregisterCriticalServiceAfter(properties.getHealthCheckCriticalTimeout());
		}
		check.setTlsSkipVerify(properties.getHealthCheckTlsSkipVerify());
		return check;
	}

	/**
	 * @return the app name, currently the spring.application.name property
	 */
	public static String getAppName(ConsulDiscoveryProperties properties, Environment env) {
		String appName = properties.getServiceName();
		if (!StringUtils.isEmpty(appName)) {
			return appName;
		}
		return env.getProperty("spring.application.name", "application");
	}

	/**
	 * @return if the management service should be registered with the {@link ServiceRegistry}
	 */
	public static boolean shouldRegisterManagement(ConsulDiscoveryProperties properties, ApplicationContext context) {
		return getManagementPort(properties, context) != null && ManagementServerPortUtils.isDifferent(context);
	}

	/**
	 * @return the serviceId of the Management Service
	 */
	public static String getManagementServiceId(ConsulDiscoveryProperties properties, ApplicationContext context) {
		return normalizeForDns(context.getId()) + SEPARATOR + properties.getManagementSuffix();
	}

	/**
	 * @return the service name of the Management Service
	 */
	public static String getManagementServiceName(ConsulDiscoveryProperties properties, Environment env) {
		return normalizeForDns(getAppName(properties, env)) + SEPARATOR + properties.getManagementSuffix();
	}

	/**
	 * @return the port of the Management Service
	 */
	public static Integer getManagementPort(ConsulDiscoveryProperties properties, ApplicationContext context) {
		// If an alternate external port is specified, use it instead
		if (properties.getManagementPort() != null) {
			return properties.getManagementPort();
		}
		return ManagementServerPortUtils.getPort(context);
	}
}<|MERGE_RESOLUTION|>--- conflicted
+++ resolved
@@ -19,12 +19,6 @@
 import java.util.LinkedList;
 import java.util.List;
 
-<<<<<<< HEAD
-import javax.servlet.ServletContext;
-
-=======
-import org.springframework.boot.bind.RelaxedPropertyResolver;
->>>>>>> 364e63e2
 import org.springframework.cloud.client.discovery.ManagementServerPortUtils;
 import org.springframework.cloud.client.serviceregistry.ServiceRegistry;
 import org.springframework.cloud.consul.discovery.ConsulDiscoveryProperties;
@@ -68,13 +62,8 @@
 	}
 
 	public static ConsulAutoRegistration registration(ConsulDiscoveryProperties properties, ApplicationContext context,
-<<<<<<< HEAD
-													  ServletContext servletContext, HeartbeatProperties heartbeatProperties) {
-=======
 			List<ConsulRegistrationCustomizer> registrationCustomizers,
 			HeartbeatProperties heartbeatProperties) {
-		RelaxedPropertyResolver propertyResolver = new RelaxedPropertyResolver(context.getEnvironment());
->>>>>>> 364e63e2
 
 		NewService service = new NewService();
 		String appName = getAppName(properties, context.getEnvironment());
@@ -106,14 +95,8 @@
 
 	@Deprecated //TODO: do I need this here, or should I just copy what I need back into lifecycle?
 	public static ConsulAutoRegistration lifecycleRegistration(Integer port, String instanceId, ConsulDiscoveryProperties properties, ApplicationContext context,
-<<<<<<< HEAD
-															   ServletContext servletContext, HeartbeatProperties heartbeatProperties) {
-=======
 			List<ConsulRegistrationCustomizer> registrationCustomizers,
 			HeartbeatProperties heartbeatProperties) {
-		RelaxedPropertyResolver propertyResolver = new RelaxedPropertyResolver(context.getEnvironment());
-
->>>>>>> 364e63e2
 		NewService service = new NewService();
 		String appName = getAppName(properties, context.getEnvironment());
 		service.setId(instanceId);
