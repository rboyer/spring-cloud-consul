--- conflicted
+++ resolved
@@ -23,6 +23,7 @@
 import javax.validation.constraints.DecimalMin;
 
 import org.apache.commons.logging.Log;
+import org.joda.time.Period;
 
 import org.springframework.boot.context.properties.ConfigurationProperties;
 import org.springframework.boot.convert.DurationUnit;
@@ -52,18 +53,10 @@
 	@DecimalMax("0.9")
 	private double intervalRatio = 2.0 / 3.0;
 
-<<<<<<< HEAD
-	// TODO: did heartbeatInterval need to be a field?
-
-	protected Duration computeHearbeatInterval() {
-=======
 	/**
-	 * @deprecated the joda time {@link Period} will be replaced with java8 duration.
 	 * @return the computed heartbeat interval
 	 */
-	@Deprecated
-	protected Period computeHearbeatInterval() {
->>>>>>> e70cc1e8
+	protected Duration computeHeartbeatInterval() {
 		// heartbeat rate at ratio * ttl, but no later than ttl -1s and, (under lesser
 		// priority), no sooner than 1s from now
 		double interval = this.ttl.getSeconds() * this.intervalRatio;
@@ -75,18 +68,6 @@
 		return heartbeatInterval;
 	}
 
-<<<<<<< HEAD
-=======
-	@Deprecated
-	protected Period computeHeartbeatInterval() {
-		return computeHearbeatInterval();
-	}
-
-	public String getTtl() {
-		return this.ttlValue + this.ttlUnit;
-	}
-
->>>>>>> e70cc1e8
 	public boolean isEnabled() {
 		return this.enabled;
 	}
