--- conflicted
+++ resolved
@@ -128,15 +128,18 @@
 			CheckStatus status = statusSupplier.get();
 			switch (status) {
 				case PASSING:
-					possiblyReregisterIfFails(() -> client.agentCheckPass(checkId));
+					possiblyReregisterIfFails(() -> client.agentCheckPass(checkId, null,
+							this.ttlScheduler.discoveryProperties.getAclToken()));
 					logHeartbeatSent(status);
 					break;
 				case WARNING:
-					possiblyReregisterIfFails(() -> client.agentCheckWarn(checkId));
+					possiblyReregisterIfFails(() -> client.agentCheckWarn(checkId, null,
+							this.ttlScheduler.discoveryProperties.getAclToken()));
 					logHeartbeatSent(status);
 					break;
 				case CRITICAL:
-					possiblyReregisterIfFails(() -> client.agentCheckFail(checkId));
+					possiblyReregisterIfFails(() -> client.agentCheckFail(checkId, null,
+							this.ttlScheduler.discoveryProperties.getAclToken()));
 					logHeartbeatSent(status);
 					break;
 				default:
@@ -150,15 +153,7 @@
 
 		private void possiblyReregisterIfFails(Runnable consulClientCall) {
 			try {
-<<<<<<< HEAD
 				consulClientCall.run();
-=======
-				this.ttlScheduler.client.agentCheckPass(this.checkId, null,
-						this.ttlScheduler.discoveryProperties.getAclToken());
-				if (log.isDebugEnabled()) {
-					log.debug("Sending consul heartbeat for: " + this.checkId);
-				}
->>>>>>> 0a974518
 			}
 			catch (OperationException e) {
 				if (this.ttlScheduler.heartbeatProperties.isReregisterServiceOnFailure()
