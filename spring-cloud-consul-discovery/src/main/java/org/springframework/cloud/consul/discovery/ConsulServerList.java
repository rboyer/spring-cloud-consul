--- conflicted
+++ resolved
@@ -1,13 +1,9 @@
 package org.springframework.cloud.consul.discovery;
 
-<<<<<<< HEAD
 import com.ecwid.consul.v1.ConsulClient;
 import com.ecwid.consul.v1.QueryParams;
 import com.ecwid.consul.v1.Response;
 import com.ecwid.consul.v1.catalog.model.CatalogService;
-import com.google.common.base.Function;
-=======
->>>>>>> 7b71befa
 import com.netflix.client.config.IClientConfig;
 import com.netflix.loadbalancer.AbstractServerList;
 
@@ -59,17 +55,6 @@
         if (response.getValue() == null || response.getValue().isEmpty()) {
             return Collections.EMPTY_LIST;
         }
-<<<<<<< HEAD
-        Collection<ConsulServer> servers = transform(response.getValue(), new Function<CatalogService, ConsulServer>() {
-            @Nullable
-            @Override
-            public ConsulServer apply(@Nullable CatalogService service) {
-                ConsulServer server = new ConsulServer(service);
-                return server;
-            }
-        });
-=======
->>>>>>> 7b71befa
 
 		List<ConsulServer> servers = new ArrayList<>();
 		for (ServiceNode node : nodes) {
